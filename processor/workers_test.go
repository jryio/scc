--- conflicted
+++ resolved
@@ -808,7 +808,6 @@
 	}
 }
 
-<<<<<<< HEAD
 func TestCheckBomSkipUTF8(t *testing.T) {
 	fileJob := &FileJob{
 		Content: []byte{239, 187, 191}, // UTF-8 BOM
@@ -831,8 +830,9 @@
 		if skip != 0 {
 			t.Errorf("Expected skip length to match %d got %d", len(v), skip)
 		}
-=======
-// Captures checking if a quote is prefixed by \ such as in
+}
+
+  // Captures checking if a quote is prefixed by \ such as in
 // a char which should otherwise trigger the string state which is incorrect
 func TestCountStatsIssue73(t *testing.T) {
 	ProcessConstants()
@@ -861,7 +861,6 @@
 
 	if fileJob.Blank != 1 {
 		t.Errorf("Expected 1 lines got %d", fileJob.Blank)
->>>>>>> 3aab30a6
 	}
 }
 
