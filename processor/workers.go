--- conflicted
+++ resolved
@@ -170,8 +170,6 @@
 
 			switch tokenType, offsetJump, endString := langFeatures.Tokens.Match(fileJob.Content[i:]); tokenType {
 			case TString:
-<<<<<<< HEAD
-
 				// TODO if we are in string state then check what sort of string so we know if docstring OR ignoreescape string
 				// TODO need to jump over the end of the match as @" will enter, then exit straight away
 				ignoreEscape := false
@@ -195,17 +193,14 @@
 					}
 				}
 
-				currentState = SString
-				return i, currentState, endString, endComments, ignoreEscape
-=======
 				// It is safe to -1 here as to enter the code state we need to have
 				// transitioned from blank to here hence i should always be >= 1
 				// This check is to ensure we aren't in a character declaration
 				if fileJob.Content[i-1] != '\\' {
 					currentState = SString
 				}
-				return i, currentState, endString, endComments
->>>>>>> 488861bf
+
+				return i, currentState, endString, endComments, ignoreEscape
 
 			case TSlcomment:
 				currentState = SCommentCode
