--- conflicted
+++ resolved
@@ -374,11 +374,7 @@
 fi
 
 # Try out specific languages
-<<<<<<< HEAD
-for i in 'Bosque ' 'Flow9 ' 'Bitbucket Pipeline ' 'Docker ignore ' 'Q# ' 'Futhark ' 'Alloy ' 'Wren ' 'Monkey C ' 'Alchemist ' 'Luna ' 'ignore ' 'XML Schema ' 'Web Services' 'Go ' 'Java ' 'License ' 'BASH ' 'C Shell ' 'Korn Shell ' 'Makefile ' 'Shell ' 'Zsh ' 'Rakefile ' 'Gemfile '
-=======
-for i in 'Bosque ' 'Flow9 ' 'Bitbucket Pipeline ' 'Docker ignore ' 'Q# ' 'Futhark ' 'Alloy ' 'Wren ' 'Monkey C ' 'Alchemist ' 'Luna ' 'ignore ' 'XML Schema ' 'Web Services' 'Go ' 'Java ' 'Boo '
->>>>>>> 890bf100
+for i in 'Bosque ' 'Flow9 ' 'Bitbucket Pipeline ' 'Docker ignore ' 'Q# ' 'Futhark ' 'Alloy ' 'Wren ' 'Monkey C ' 'Alchemist ' 'Luna ' 'ignore ' 'XML Schema ' 'Web Services' 'Go ' 'Java ' 'Boo ' 'License ' 'BASH ' 'C Shell ' 'Korn Shell ' 'Makefile ' 'Shell ' 'Zsh ' 'Rakefile ' 'Gemfile '
 do
     if ./scc "examples/language/" | grep -q "$i "; then
         echo -e "${GREEN}PASSED $i Language Check"
