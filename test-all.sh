--- conflicted
+++ resolved
@@ -453,24 +453,33 @@
     exit
 fi
 
-<<<<<<< HEAD
+if ./scc --format html | grep -q "html"; then
+    echo -e "${GREEN}PASSED html output test"
+else
+    echo -e "${RED}======================================================="
+    echo -e "FAILED Should be able to output to html"
+    echo -e "=======================================================${NC}"
+    exit
+fi
+
+if ./scc --format html-table | grep -q "table"; then
+    echo -e "${GREEN}PASSED html-table output test"
+else
+    echo -e "${RED}======================================================="
+    echo -e "FAILED Should be able to output to html-table"
+    echo -e "=======================================================${NC}"
+    exit
+fi
+
 if ./scc ./examples/countas/ --count-as jsp,html | grep -q "HTML"; then
     echo -e "${GREEN}PASSED counted JSP as HTML"
 else
     echo -e "${RED}======================================================="
     echo -e "FAILED counted JSP as HTML"
-=======
-if ./scc --format html | grep -q "html"; then
-    echo -e "${GREEN}PASSED html output test"
-else
-    echo -e "${RED}======================================================="
-    echo -e "FAILED Should be able to output to html"
->>>>>>> 7bc0c5f2
-    echo -e "=======================================================${NC}"
-    exit
-fi
-
-<<<<<<< HEAD
+    echo -e "=======================================================${NC}"
+    exit
+fi
+
 if ./scc ./examples/countas/ --count-as jsp,j2 | grep -q "Jinja"; then
     echo -e "${GREEN}PASSED counted JSP as Jinja"
 else
@@ -494,13 +503,6 @@
 else
     echo -e "${RED}======================================================="
     echo -e "FAILED counted new as C Header"
-=======
-if ./scc --format html-table | grep -q "table"; then
-    echo -e "${GREEN}PASSED html-table output test"
-else
-    echo -e "${RED}======================================================="
-    echo -e "FAILED Should be able to output to html-table"
->>>>>>> 7bc0c5f2
     echo -e "=======================================================${NC}"
     exit
 fi
